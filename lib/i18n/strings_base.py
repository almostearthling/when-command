--- conflicted
+++ resolved
@@ -4,11 +4,8 @@
 UI_APP = "When"
 UI_APP_LABEL = "When Automation Tool"
 UI_APP_COPYRIGHT = "© 2023-2025 Francesco Garosi"
-<<<<<<< HEAD
 UI_APP_VERSION = "1.10.6b1"
-=======
 UI_APP_VERSION = "1.10.5b2"
->>>>>>> 8bbdc222
 
 # item types
 ITEM_TASK = "Task"
