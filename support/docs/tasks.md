# Native Tasks Editors

There are two types of base task implemented in **When** which correspond to tasks natively supported by the underlying scheduler:

* [Command](#command) based
* [Lua Script](#lua-script) based

Other, specific tasks may be added - which actually are specialized versions of the above mentioned ones.

In all editors, the task _Name_ is mandatory and must be an alphanumeric string beginning with a letter or an underscore.


## Command

Command tasks execute a command at the OS level which can be any kind of executable, that is, both scripts and binaries are accepted commands. The command, along with its arguments and startup folder, must be provided by the user.

![WhenTaskCommand](graphics/when-task-command.png)

The definition of the related command and of the tests that are performed to determine its outcome is very similar to the corresponding [condition](cond_actionrelated.md#command) definition.

Apart from the mandatory name, the following entries must be specified:

* _Command_: must either be the full path to an executable, or a command that can be found in the current execution _PATH_
* _Arguments_: the arguments, if any, to be passed to the command
* _Working Folder_: the directory where the command is started by the OS.

If the working folder is not important for command execution, a simple dot (`.`) can be entered to specify the "current folder": the field can not be empty.

The _environment variables_ deserve special consideration:

* by checking _Preserve Existing Environment_ (default, recommended) the command starts with all the already defined variables, otherwise a fresh, empty environment is created
* the _Set..._ flag, if checked, _adds_ two more variables: _WHENEVER_TASK_ holding the current task name, and _WHENEVER_CONDITION_ containing the name of the condition that triggered the task itself
* more environment variables can be defined for the specific command: for this, it is sufficient to enter the variable name and the value in the respective fields, and click the _Update_ button; to remove a variable it is sufficient to enter its name in the _Variable Name_ field (or double click the entry in the list) and then click the _Remove_ button. Clicking _Update_ by providing a new value for an existing variable will update its value in the list.

Variables provided in the list will add up to the existing ones, or _overwrite_ the ones that share the same name.

The _Checks_ section allows to test the outcome of commands by examining their output (either _stdout_ or _stderr_) or the exit code. When selecting _Success_ in the _Check for_ drop down list, meeting the criteria provided on the right will be considered a success. Selecting _Failure_ will cause the same event to be considered a failure. This especially counts when instructing conditions to stop task execution after either success or failure (see [here](conditions.md)). When _Nothing_ is selected, the outcome of the task will always be undetermined. In the same section, the flags below change the way the provided result is compared against the selected output (_stdout_ or _stderr_ only: ignored when the exit code is considered): _Exact Match_ indicates that the output is matched against the provided string in its entirety (by default it is sufficient to find the provided string as a substring), _Case Sensitive_ obviously considers uppercase and lowercase letters differently, while _Regular Expression_ considers the provided string as a regular expression to match against the command output, either in its entirety or just partially depending on whether _Exact Match_ is respectively checked or unchecked.

The _Timeout_ parameter can be set to a specified number of seconds in order to force a command which can hang or take a long time to complete to stop after the provided time. In terms of outcome, a timeout terminated command is always considered as failed. The provided value must be a positive integer, to avoid timeout checking field must be left empty.


## Lua Script

As a lightweight alternative to OS level commands, it is possible to run _Lua_ scripts: since the _Lua_ interpreter is embedded in the scheduler executable, execution of simple _Lua_ scripts may have less impact on computational resources than equivalent tasks that require commands. The interpreter is provided with its full library, and although the script has to be specified in the scheduler configuration, it is possible to use the `require()` and `dofile()` functions to call external scripts.

![WhenTaskLua](graphics/when-task-lua.png)

Success and failure of _Lua_ based tasks are determined by the correspondence of the values held by some variables after the script execution. The variables to be checked are provided by the user by entering the variable name and the expected value respectively in the _Variable Name_ and _New Value_ fields, and clicking the _Update_ button: the behaviour of the list, the aforementioned fields and the _Update_ and _Remove_ buttons are similar to the ones seen for the _environment variables_ in [command based tasks](#command). Checking the _Match ALL Results_ box will cause the task to be successful only when **all** listed variables hold the expected values, while by default just one match among the listed ones is sufficient for success.


## Session Related Tasks

<<<<<<< HEAD
There are a bunch of simple session related tasks, useful for such things as turning off the computer or just locking the session under certain circumstances, that can be used with the application: more details can be found [here](cond_extra_session.md).
=======
There are a bunch of simple session related tasks, useful for such things as turning off the computer or just locking the session under certain circumstances, that can be used with the application: more details can be found [here](task_extra_session.md).
>>>>>>> 32e80bfd


## See also

* [Command Based Conditions](cond_actionrelated.md#command)
* [Lua Script Based Conditions](cond_actionrelated.md#lua-script)
* [Conditions](conditions.md)
* [Events](events.md)


[`◀ Main`](main.md)<|MERGE_RESOLUTION|>--- conflicted
+++ resolved
@@ -50,11 +50,7 @@
 
 ## Session Related Tasks
 
-<<<<<<< HEAD
-There are a bunch of simple session related tasks, useful for such things as turning off the computer or just locking the session under certain circumstances, that can be used with the application: more details can be found [here](cond_extra_session.md).
-=======
 There are a bunch of simple session related tasks, useful for such things as turning off the computer or just locking the session under certain circumstances, that can be used with the application: more details can be found [here](task_extra_session.md).
->>>>>>> 32e80bfd
 
 
 ## See also
